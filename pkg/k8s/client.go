package k8s

import (
	"context"
	"fmt"
<<<<<<< HEAD
	"os"
=======
	"net/http"
>>>>>>> 3fc38504
	"path/filepath"
	"strings"
	"sync"
	"time"

	"k8s.io/apimachinery/pkg/api/meta"
	metav1 "k8s.io/apimachinery/pkg/apis/meta/v1"
	"k8s.io/apimachinery/pkg/apis/meta/v1/unstructured"
	"k8s.io/apimachinery/pkg/runtime/schema"
	"k8s.io/apimachinery/pkg/watch"
	"k8s.io/client-go/discovery"
	"k8s.io/client-go/discovery/cached/memory"
	"k8s.io/client-go/dynamic"
	"k8s.io/client-go/kubernetes"
	"k8s.io/client-go/rest"
	"k8s.io/client-go/restmapper"
	"k8s.io/client-go/tools/clientcmd"
	"k8s.io/client-go/util/homedir"
)

// K8sClient implements the Client interface for Kubernetes operations
type K8sClient struct {
	clientset       kubernetes.Interface
	dynamicClient   dynamic.Interface
	discoveryClient discovery.DiscoveryInterface
	restMapper      meta.RESTMapper
	config          *rest.Config
	clientConfig    *ClientConfig
	mu              sync.RWMutex
}

// NewClient creates a new Kubernetes client with default configuration
func NewClient(kubeconfig, context string) (Client, error) {
	// Provide default configuration for backward compatibility
	defaultConfig := &ClientConfig{
		QPS:            50.0,
		Burst:          100,
		MaxConcurrency: 5,
		Retry: RetryConfig{
			MaxAttempts: 3,
			BaseDelayMs: 100,
			MaxDelayS:   5,
		},
	}
	return NewClientWithConfig(kubeconfig, context, defaultConfig)
}

// NewClientWithConfig creates a new Kubernetes client with custom configuration
func NewClientWithConfig(kubeconfig, context string, clientConfig *ClientConfig) (Client, error) {
	config, err := buildConfig(kubeconfig, context)
	if err != nil {
		return nil, fmt.Errorf("failed to build kubernetes config: %w", err)
	}

	// Apply client configuration (required)
	if clientConfig == nil {
		return nil, fmt.Errorf("clientConfig is required")
	}
	configureClientSettings(config, clientConfig)

	clientset, err := kubernetes.NewForConfig(config)
	if err != nil {
		return nil, fmt.Errorf("failed to create kubernetes clientset: %w", err)
	}

	dynamicClient, err := dynamic.NewForConfig(config)
	if err != nil {
		return nil, fmt.Errorf("failed to create dynamic client: %w", err)
	}

	discoveryClient, err := discovery.NewDiscoveryClientForConfig(config)
	if err != nil {
		return nil, fmt.Errorf("failed to create discovery client: %w", err)
	}

	// Create a discovery-based REST mapper that can resolve API resources
	cachedDiscoveryClient := memory.NewMemCacheClient(discoveryClient)
	restMapper := restmapper.NewDeferredDiscoveryRESTMapper(cachedDiscoveryClient)

	return &K8sClient{
		clientset:       clientset,
		dynamicClient:   dynamicClient,
		discoveryClient: discoveryClient,
		restMapper:      restMapper,
		config:          config,
		clientConfig:    clientConfig,
	}, nil
}

// GetResources retrieves all resources of specified types from the cluster
func (c *K8sClient) GetResources(ctx context.Context, gvks []schema.GroupVersionKind, namespaces []string) ([]map[string]interface{}, error) {
	c.mu.RLock()
	defer c.mu.RUnlock()

	// If no GVKs specified, discover all available resources for cluster scanning
	if len(gvks) == 0 {
		discoveredGVKs, err := c.DiscoverAllResources(ctx)
		if err != nil {
			return nil, fmt.Errorf("failed to discover resources: %w", err)
		}
		gvks = discoveredGVKs
	}

	// Use concurrent fetching for better performance
	type fetchJob struct {
		gvk       schema.GroupVersionKind
		namespace string
	}

	type fetchResult struct {
		resources []map[string]interface{}
		err       error
		job       fetchJob
	}

	// Create jobs for all GVK-namespace combinations
	var jobs []fetchJob
	for _, gvk := range gvks {
		if len(namespaces) == 0 {
			// Cluster-scoped or all namespaces
			jobs = append(jobs, fetchJob{gvk: gvk, namespace: ""})
		} else {
			// Specific namespaces
			for _, namespace := range namespaces {
				jobs = append(jobs, fetchJob{gvk: gvk, namespace: namespace})
			}
		}
	}

	// Use max concurrency from client configuration
	maxConcurrency := c.clientConfig.MaxConcurrency
	if len(jobs) < maxConcurrency {
		maxConcurrency = len(jobs)
	}

	jobChan := make(chan fetchJob, len(jobs))
	resultChan := make(chan fetchResult, len(jobs))

	// Start workers with rate limiting
	for i := 0; i < maxConcurrency; i++ {
		go func(workerID int) {
			for job := range jobChan {
				select {
				case <-ctx.Done():
					return
				default:
				}

				// Add small delay between requests to reduce API pressure
				if workerID > 0 {
					time.Sleep(time.Duration(workerID*50) * time.Millisecond)
				}

				gvr, err := c.gvkToGVR(job.gvk)
				if err != nil {
					resultChan <- fetchResult{
						resources: nil,
						err:       fmt.Errorf("failed to convert GVK to GVR for %s: %w", job.gvk.String(), err),
						job:       job,
					}
					continue
				}

				// Retry logic with exponential backoff
				resources, err := c.listResourcesWithRetry(ctx, gvr, job.namespace)
				resultChan <- fetchResult{
					resources: resources,
					err:       err,
					job:       job,
				}
			}
		}(i)
	}

	// Send jobs
	go func() {
		defer close(jobChan)
		for _, job := range jobs {
			select {
			case <-ctx.Done():
				return
			case jobChan <- job:
				// Job submitted successfully
			}
		}
	}()

	// Collect results
	var allResources []map[string]interface{}
	var errors []string

	for i := 0; i < len(jobs); i++ {
		select {
		case <-ctx.Done():
			return nil, ctx.Err()
		case result := <-resultChan:
			if result.err != nil {
				// Log the error but continue with other resources
				if result.job.namespace == "" {
					errors = append(errors, fmt.Sprintf("failed to list resources for %s: %v", result.job.gvk.String(), result.err))
				} else {
					errors = append(errors, fmt.Sprintf("failed to list resources for %s in namespace %s: %v", result.job.gvk.String(), result.job.namespace, result.err))
				}
				continue
			}
			allResources = append(allResources, result.resources...)
		}
	}

	// If we have some resources, return them even if there were some errors
	// Only return an error if we couldn't get any resources at all
	if len(allResources) == 0 && len(errors) > 0 {
		return nil, fmt.Errorf("failed to retrieve any resources: %s", strings.Join(errors, "; "))
	}

	return allResources, nil
}

// GetResource retrieves a specific resource by name and namespace
func (c *K8sClient) GetResource(ctx context.Context, gvk schema.GroupVersionKind, namespace, name string) (map[string]interface{}, error) {
	c.mu.RLock()
	defer c.mu.RUnlock()

	gvr, err := c.gvkToGVR(gvk)
	if err != nil {
		return nil, fmt.Errorf("failed to convert GVK to GVR for %s: %w", gvk.String(), err)
	}

	var resource *unstructured.Unstructured
	if namespace == "" {
		resource, err = c.dynamicClient.Resource(gvr).Get(ctx, name, metav1.GetOptions{})
	} else {
		resource, err = c.dynamicClient.Resource(gvr).Namespace(namespace).Get(ctx, name, metav1.GetOptions{})
	}

	if err != nil {
		return nil, fmt.Errorf("failed to get resource %s/%s: %w", namespace, name, err)
	}

	return resource.Object, nil
}

// ListNamespaces lists all namespaces in the cluster
func (c *K8sClient) ListNamespaces(ctx context.Context) ([]string, error) {
	c.mu.RLock()
	defer c.mu.RUnlock()

	namespaces, err := c.clientset.CoreV1().Namespaces().List(ctx, metav1.ListOptions{})
	if err != nil {
		return nil, fmt.Errorf("failed to list namespaces: %w", err)
	}

	var namespaceNames []string
	for _, ns := range namespaces.Items {
		namespaceNames = append(namespaceNames, ns.Name)
	}

	return namespaceNames, nil
}

// WatchResources watches for resource changes
func (c *K8sClient) WatchResources(ctx context.Context, gvks []schema.GroupVersionKind, namespaces []string) (<-chan ResourceEvent, error) {
	c.mu.RLock()
	defer c.mu.RUnlock()

	eventChan := make(chan ResourceEvent, 100)

	go func() {
		defer close(eventChan)

		for _, gvk := range gvks {
			gvr, err := c.gvkToGVR(gvk)
			if err != nil {
				eventChan <- ResourceEvent{
					Type:  EventTypeError,
					Error: fmt.Errorf("failed to convert GVK to GVR for %s: %w", gvk.String(), err),
				}
				continue
			}

			if len(namespaces) == 0 {
				go c.watchResource(ctx, gvr, "", eventChan)
			} else {
				for _, namespace := range namespaces {
					go c.watchResource(ctx, gvr, namespace, eventChan)
				}
			}
		}

		<-ctx.Done()
	}()

	return eventChan, nil
}

// ValidateConnection validates the connection to the Kubernetes cluster
func (c *K8sClient) ValidateConnection(ctx context.Context) error {
	c.mu.RLock()
	defer c.mu.RUnlock()

	_, err := c.clientset.Discovery().ServerVersion()
	if err != nil {
		return fmt.Errorf("failed to connect to kubernetes cluster: %w", err)
	}

	return nil
}

// DiscoverAllResources discovers all available API resources in the cluster
func (c *K8sClient) DiscoverAllResources(ctx context.Context) ([]schema.GroupVersionKind, error) {
	resourceInfos, err := c.DiscoverResourcesWithScope(ctx)
	if err != nil {
		return nil, err
	}

	var gvks []schema.GroupVersionKind
	for _, info := range resourceInfos {
		gvks = append(gvks, info.GVK)
	}

	return gvks, nil
}

func (c *K8sClient) DiscoverResourcesWithScope(ctx context.Context) ([]ResourceInfo, error) {
	c.mu.RLock()
	discoveryClient := c.discoveryClient
	c.mu.RUnlock()

	// Get all API groups and resources
	apiGroupList, err := discoveryClient.ServerGroups()
	if err != nil {
		return nil, fmt.Errorf("failed to get server groups: %w", err)
	}

	var allResources []ResourceInfo

	// Process core API group (v1)
	coreResources, err := discoveryClient.ServerResourcesForGroupVersion("v1")
	if err == nil {
		for _, resource := range coreResources.APIResources {
			// Skip subresources (those with '/' in the name)
			if !strings.Contains(resource.Name, "/") {
				gvk := schema.GroupVersionKind{
					Group:   "",
					Version: "v1",
					Kind:    resource.Kind,
				}
				resourceInfo := ResourceInfo{
					GVK:        gvk,
					Namespaced: resource.Namespaced,
					Verbs:      resource.Verbs,
					ShortNames: resource.ShortNames,
					Categories: resource.Categories,
				}
				allResources = append(allResources, resourceInfo)
			}
		}
	}

	// Process all other API groups
	for _, group := range apiGroupList.Groups {
		for _, version := range group.Versions {
			groupVersion := version.GroupVersion
			resources, err := discoveryClient.ServerResourcesForGroupVersion(groupVersion)
			if err != nil {
				// Skip groups that can't be accessed
				continue
			}

			for _, resource := range resources.APIResources {
				// Skip subresources (those with '/' in the name)
				if !strings.Contains(resource.Name, "/") {
					gv, err := schema.ParseGroupVersion(groupVersion)
					if err != nil {
						continue
					}
					gvk := schema.GroupVersionKind{
						Group:   gv.Group,
						Version: gv.Version,
						Kind:    resource.Kind,
					}
					resourceInfo := ResourceInfo{
						GVK:        gvk,
						Namespaced: resource.Namespaced,
						Verbs:      resource.Verbs,
						ShortNames: resource.ShortNames,
						Categories: resource.Categories,
					}
					allResources = append(allResources, resourceInfo)
				}
			}
		}
	}

	return allResources, nil
}

// Helper methods

func (c *K8sClient) gvkToGVR(gvk schema.GroupVersionKind) (schema.GroupVersionResource, error) {
	mapping, err := c.restMapper.RESTMapping(gvk.GroupKind(), gvk.Version)
	if err != nil {
		return schema.GroupVersionResource{}, err
	}
	return mapping.Resource, nil
}

func (c *K8sClient) listResources(ctx context.Context, gvr schema.GroupVersionResource, namespace string) ([]map[string]interface{}, error) {
	var list *unstructured.UnstructuredList
	var err error

	if namespace == "" {
		list, err = c.dynamicClient.Resource(gvr).List(ctx, metav1.ListOptions{})
	} else {
		list, err = c.dynamicClient.Resource(gvr).Namespace(namespace).List(ctx, metav1.ListOptions{})
	}

	if err != nil {
		return nil, err
	}

	var resources []map[string]interface{}
	for _, item := range list.Items {
		resources = append(resources, item.Object)
	}

	return resources, nil
}

// listResourcesWithRetry implements exponential backoff retry logic for API calls
func (c *K8sClient) listResourcesWithRetry(ctx context.Context, gvr schema.GroupVersionResource, namespace string) ([]map[string]interface{}, error) {
	maxRetries := c.clientConfig.Retry.MaxAttempts
	baseDelay := time.Duration(c.clientConfig.Retry.BaseDelayMs) * time.Millisecond
	maxDelay := time.Duration(c.clientConfig.Retry.MaxDelayS) * time.Second

	for attempt := 0; attempt <= maxRetries; attempt++ {
		resources, err := c.listResources(ctx, gvr, namespace)
		if err == nil {
			return resources, nil
		}

		// Check if this is the last attempt
		if attempt == maxRetries {
			return nil, err
		}

		// Check if context is cancelled
		select {
		case <-ctx.Done():
			return nil, ctx.Err()
		default:
		}

		// Calculate exponential backoff delay
		delay := time.Duration(1<<uint(attempt)) * baseDelay
		if delay > maxDelay {
			delay = maxDelay
		}

		// Add jitter to prevent thundering herd
		jitter := time.Duration(float64(delay) * 0.1)
		delay += jitter

		// Wait before retry
		select {
		case <-ctx.Done():
			return nil, ctx.Err()
		case <-time.After(delay):
			// Continue to next attempt
		}
	}

	return nil, fmt.Errorf("max retries exceeded")
}

func (c *K8sClient) watchResource(ctx context.Context, gvr schema.GroupVersionResource, namespace string, eventChan chan<- ResourceEvent) {
	var watcher watch.Interface
	var err error

	if namespace == "" {
		watcher, err = c.dynamicClient.Resource(gvr).Watch(ctx, metav1.ListOptions{})
	} else {
		watcher, err = c.dynamicClient.Resource(gvr).Namespace(namespace).Watch(ctx, metav1.ListOptions{})
	}

	if err != nil {
		eventChan <- ResourceEvent{
			Type:  EventTypeError,
			Error: fmt.Errorf("failed to watch resource %s: %w", gvr.String(), err),
		}
		return
	}

	defer watcher.Stop()

	for {
		select {
		case event, ok := <-watcher.ResultChan():
			if !ok {
				return
			}

			if obj, ok := event.Object.(*unstructured.Unstructured); ok {
				eventChan <- ResourceEvent{
					Type:     EventType(event.Type),
					Resource: obj.Object,
				}
			}
		case <-ctx.Done():
			return
		}
	}
}

func buildConfig(kubeconfig, context string) (*rest.Config, error) {
<<<<<<< HEAD
	// Priority order for kubeconfig:
	// 1. --kubeconfig flag (highest priority)
	// 2. KUBECONFIG environment variable
	// 3. ~/.kube/config (lowest priority)
=======
	var config *rest.Config
	var err error
>>>>>>> 3fc38504

	if kubeconfig == "" {
		// Try in-cluster config first
		if config, err = rest.InClusterConfig(); err == nil {
			return config, nil
		}

		// Check SPOTTER_KUBECONFIG environment variable
		if envKubeconfig := os.Getenv("KUBECONFIG"); envKubeconfig != "" {
			kubeconfig = envKubeconfig
		} else {
			// Fall back to default kubeconfig location
			if home := homedir.HomeDir(); home != "" {
				kubeconfig = filepath.Join(home, ".kube", "config")
			}
		}
	}

	loadingRules := clientcmd.NewDefaultClientConfigLoadingRules()
	loadingRules.ExplicitPath = kubeconfig

	configOverrides := &clientcmd.ConfigOverrides{}
	if context != "" {
		configOverrides.CurrentContext = context
	}

	clientConfig := clientcmd.NewNonInteractiveDeferredLoadingClientConfig(loadingRules, configOverrides)
	config, err = clientConfig.ClientConfig()
	if err != nil {
		return nil, err
	}

	return config, nil
}

// configureClientSettings applies custom client configuration
func configureClientSettings(config *rest.Config, clientConfig *ClientConfig) {
	// Set rate limiting
	config.QPS = float32(clientConfig.QPS)
	config.Burst = clientConfig.Burst

	// Set timeouts (using 30s default as before)
	config.Timeout = 30 * time.Second

	// Disable client-side throttling warnings in logs
	if config.WrapTransport == nil {
		config.WrapTransport = func(rt http.RoundTripper) http.RoundTripper {
			return &productionTransport{wrapped: rt}
		}
	}
}

// productionTransport wraps the default transport to handle production concerns
type productionTransport struct {
	wrapped http.RoundTripper
}

func (pt *productionTransport) RoundTrip(req *http.Request) (*http.Response, error) {
	// Add production-specific headers or modifications if needed
	return pt.wrapped.RoundTrip(req)
}<|MERGE_RESOLUTION|>--- conflicted
+++ resolved
@@ -3,11 +3,8 @@
 import (
 	"context"
 	"fmt"
-<<<<<<< HEAD
+	"net/http"
 	"os"
-=======
-	"net/http"
->>>>>>> 3fc38504
 	"path/filepath"
 	"strings"
 	"sync"
@@ -523,15 +520,8 @@
 }
 
 func buildConfig(kubeconfig, context string) (*rest.Config, error) {
-<<<<<<< HEAD
-	// Priority order for kubeconfig:
-	// 1. --kubeconfig flag (highest priority)
-	// 2. KUBECONFIG environment variable
-	// 3. ~/.kube/config (lowest priority)
-=======
 	var config *rest.Config
 	var err error
->>>>>>> 3fc38504
 
 	if kubeconfig == "" {
 		// Try in-cluster config first
