package cmd

import (
	"fmt"
	"log/slog"
	"os"
	"strings"

	"github.com/spf13/cobra"
	pkgconfig "github.com/madhuakula/spotter/pkg/config"
)

var (
	cfgFile      string
	verbose      bool
	logger       *slog.Logger
	globalConfig *pkgconfig.SpotterConfig
)

// rootCmd represents the base command when called without any subcommands
var rootCmd = &cobra.Command{
	Use:   "spotter",
	Short: "Spotter - Universal Kubernetes Security Engine",
	Long: `Spotter is a comprehensive Kubernetes security scanner that uses CEL-based rules
to identify security vulnerabilities, misconfigurations, and compliance violations
across your Kubernetes clusters, manifests, and CI/CD pipelines.

Spotter supports multiple deployment modes:
- CLI tool for on-demand scanning
- CI/CD integration for continuous security
- Admission controller for runtime protection
- IDE extensions for shift-left security

Examples:
  # Scan a live cluster
  spotter scan cluster
  
  # Scan YAML manifests
  spotter scan manifests ./k8s-manifests/
  
  # Validate security rules
  spotter rules validate ./rules/
  
  # Run as admission controller
  spotter server --mode=admission-controller`,
	SuggestionsMinimumDistance: 2,
	PersistentPreRun: func(cmd *cobra.Command, args []string) {
		if globalConfig != nil {
			initializeLogger(globalConfig)
		} else {
			defaultConfig, err := pkgconfig.DefaultConfig()
			if err != nil {
				// Fallback to basic logger if default config fails
				logger = slog.New(slog.NewTextHandler(os.Stderr, &slog.HandlerOptions{Level: slog.LevelInfo}))
				return
			}
			initializeLogger(defaultConfig)
		}
	},
}

// Execute adds all child commands to the root command and sets flags appropriately.
func Execute() {
	if err := rootCmd.Execute(); err != nil {
		// Check if it's an unknown command error and provide suggestions
		if strings.Contains(err.Error(), "unknown command") {
			fmt.Fprintf(os.Stderr, "%s\n\nDid you mean one of these?\n", err.Error())
			fmt.Fprintf(os.Stderr, "  scan     - Scan Kubernetes resources for vulnerabilities\n")
			fmt.Fprintf(os.Stderr, "  rules    - Manage security rules\n")
			fmt.Fprintf(os.Stderr, "  packs    - Manage rule packs\n")
			fmt.Fprintf(os.Stderr, "  validate - Validate rules or manifests\n")
			fmt.Fprintf(os.Stderr, "\nRun 'spotter --help' for more information.\n")
		}
		os.Exit(1)
	}
}

func init() {
	cobra.OnInitialize(initConfig)

	// Global flags
	rootCmd.PersistentFlags().StringVar(&cfgFile, "config", "", "config file (default is ~/.spotter/config.yaml)")
	rootCmd.PersistentFlags().BoolVarP(&verbose, "verbose", "v", false, "verbose output")
	rootCmd.PersistentFlags().String("log-level", "info", "log level (trace, debug, info, warn, error, fatal, panic)")
	rootCmd.PersistentFlags().String("log-format", "text", "log format (text, json)")
	rootCmd.PersistentFlags().String("kubeconfig", "", "path to kubeconfig file")
	rootCmd.PersistentFlags().String("context", "", "kubernetes context to use")
	rootCmd.PersistentFlags().String("namespace", "", "kubernetes namespace to scan (default: all namespaces)")
	rootCmd.PersistentFlags().StringSlice("rules-path", []string{}, "paths to security rules directories or files")
	rootCmd.PersistentFlags().String("output", "table", "output format (table, json, yaml, sarif)")
	rootCmd.PersistentFlags().String("output-file", "", "output file path")
	rootCmd.PersistentFlags().Bool("no-color", false, "disable colored output")
	rootCmd.PersistentFlags().String("timeout", "5m", "timeout for operations")

<<<<<<< HEAD
	// AI flags (minimal)
	rootCmd.PersistentFlags().Bool("ai.enable", false, "enable AI recommendations in JSON output")
	rootCmd.PersistentFlags().String("ai.provider", "ollama", "ai provider: ollama|openai")
	rootCmd.PersistentFlags().String("ai.host", "http://localhost:11434", "ai endpoint host (for ollama)")
	rootCmd.PersistentFlags().String("ai.model", "llama3.2:latest", "ai model name")
	rootCmd.PersistentFlags().String("ai.apikey", "", "ai api key (for providers requiring auth)")

	// Bind flags to viper
	bindFlags := []struct {
		name string
		flag string
	}{
		{"verbose", "verbose"},
		{"log-level", "log-level"},
		{"log-format", "log-format"},
		{"kubeconfig", "kubeconfig"},
		{"context", "context"},
		{"namespace", "namespace"},
		{"rules-path", "rules-path"},
		{"output", "output"},
		{"output-file", "output-file"},
		{"no-color", "no-color"},
		{"ai.enable", "ai.enable"},
		{"ai.provider", "ai.provider"},
		{"ai.host", "ai.host"},
		{"ai.model", "ai.model"},
		{"ai.apikey", "ai.apikey"},
	}

	for _, bf := range bindFlags {
		if err := viper.BindPFlag(bf.name, rootCmd.PersistentFlags().Lookup(bf.flag)); err != nil {
			logger.Error("Failed to bind flag", "name", bf.name, "error", err)
		}
	}
	if err := viper.BindPFlag("timeout", rootCmd.PersistentFlags().Lookup("timeout")); err != nil {
		logger.Error("Failed to bind timeout flag", "error", err)
	}
=======
	// Configuration is now handled through the consolidated config system
	// Individual flags will be processed by each command as needed
>>>>>>> cfa46659
}

// initConfig reads in config file and ENV variables if set.
func initConfig() {
	// Load configuration using the new consolidated config structure
	config, err := pkgconfig.LoadConfig("")
	if err != nil {
		fmt.Fprintf(os.Stderr, "Error loading config: %v\n", err)
		// Continue with default config on error
		config, err = pkgconfig.DefaultConfig()
		if err != nil {
			fmt.Fprintf(os.Stderr, "Error loading default config: %v\n", err)
			os.Exit(1)
		}
	}

	// Store the loaded config globally for access by other commands
	globalConfig = config

	// Initialize logger with the loaded configuration
	initializeLogger(config)
}

// initializeLogger sets up the logger based on configuration
func initializeLogger(config *pkgconfig.SpotterConfig) {
	// Parse log level from config
	levelStr := config.Logging.Level
	var level slog.Level
	switch strings.ToLower(levelStr) {
	case "trace", "debug":
		level = slog.LevelDebug
	case "info":
		level = slog.LevelInfo
	case "warn", "warning":
		level = slog.LevelWarn
	case "error", "fatal", "panic":
		level = slog.LevelError
	default:
		level = slog.LevelInfo
	}

	// Create handler based on format from config
	var handler slog.Handler
	handlerOpts := &slog.HandlerOptions{
		Level: level,
	}

	if strings.ToLower(config.Logging.Format) == "json" {
		handler = slog.NewJSONHandler(os.Stderr, handlerOpts)
	} else {
		handler = slog.NewTextHandler(os.Stderr, &slog.HandlerOptions{
			Level: level,
			ReplaceAttr: func(groups []string, a slog.Attr) slog.Attr {
				// Remove only the timestamp attribute, keep level and msg
				if a.Key == slog.TimeKey {
					return slog.Attr{}
				}
				return a
			},
		})
	}

	// Create logger
	logger = slog.New(handler)

	// Set as default logger
	slog.SetDefault(logger)
}

// GetLogger returns the configured logger instance
func GetLogger() *slog.Logger {
	if logger == nil {
		if globalConfig != nil {
			initializeLogger(globalConfig)
		} else {
			defaultConfig, err := pkgconfig.DefaultConfig()
	if err != nil {
		// Fallback to basic logger if default config fails
		logger = slog.New(slog.NewTextHandler(os.Stderr, &slog.HandlerOptions{Level: slog.LevelInfo}))
		return logger
	}
	initializeLogger(defaultConfig)
		}
	}
	return logger
}<|MERGE_RESOLUTION|>--- conflicted
+++ resolved
@@ -92,7 +92,6 @@
 	rootCmd.PersistentFlags().Bool("no-color", false, "disable colored output")
 	rootCmd.PersistentFlags().String("timeout", "5m", "timeout for operations")
 
-<<<<<<< HEAD
 	// AI flags (minimal)
 	rootCmd.PersistentFlags().Bool("ai.enable", false, "enable AI recommendations in JSON output")
 	rootCmd.PersistentFlags().String("ai.provider", "ollama", "ai provider: ollama|openai")
@@ -100,40 +99,36 @@
 	rootCmd.PersistentFlags().String("ai.model", "llama3.2:latest", "ai model name")
 	rootCmd.PersistentFlags().String("ai.apikey", "", "ai api key (for providers requiring auth)")
 
-	// Bind flags to viper
-	bindFlags := []struct {
-		name string
-		flag string
-	}{
-		{"verbose", "verbose"},
-		{"log-level", "log-level"},
-		{"log-format", "log-format"},
-		{"kubeconfig", "kubeconfig"},
-		{"context", "context"},
-		{"namespace", "namespace"},
-		{"rules-path", "rules-path"},
-		{"output", "output"},
-		{"output-file", "output-file"},
-		{"no-color", "no-color"},
-		{"ai.enable", "ai.enable"},
-		{"ai.provider", "ai.provider"},
-		{"ai.host", "ai.host"},
-		{"ai.model", "ai.model"},
-		{"ai.apikey", "ai.apikey"},
-	}
-
-	for _, bf := range bindFlags {
-		if err := viper.BindPFlag(bf.name, rootCmd.PersistentFlags().Lookup(bf.flag)); err != nil {
-			logger.Error("Failed to bind flag", "name", bf.name, "error", err)
-		}
-	}
-	if err := viper.BindPFlag("timeout", rootCmd.PersistentFlags().Lookup("timeout")); err != nil {
-		logger.Error("Failed to bind timeout flag", "error", err)
-	}
-=======
-	// Configuration is now handled through the consolidated config system
-	// Individual flags will be processed by each command as needed
->>>>>>> cfa46659
+	// // Bind flags to viper
+	// bindFlags := []struct {
+	// 	name string
+	// 	flag string
+	// }{
+	// 	{"verbose", "verbose"},
+	// 	{"log-level", "log-level"},
+	// 	{"log-format", "log-format"},
+	// 	{"kubeconfig", "kubeconfig"},
+	// 	{"context", "context"},
+	// 	{"namespace", "namespace"},
+	// 	{"rules-path", "rules-path"},
+	// 	{"output", "output"},
+	// 	{"output-file", "output-file"},
+	// 	{"no-color", "no-color"},
+	// 	{"ai.enable", "ai.enable"},
+	// 	{"ai.provider", "ai.provider"},
+	// 	{"ai.host", "ai.host"},
+	// 	{"ai.model", "ai.model"},
+	// 	{"ai.apikey", "ai.apikey"},
+	// }
+
+	// for _, bf := range bindFlags {
+	// 	if err := viper.BindPFlag(bf.name, rootCmd.PersistentFlags().Lookup(bf.flag)); err != nil {
+	// 		logger.Error("Failed to bind flag", "name", bf.name, "error", err)
+	// 	}
+	// }
+	// if err := viper.BindPFlag("timeout", rootCmd.PersistentFlags().Lookup("timeout")); err != nil {
+	// 	logger.Error("Failed to bind timeout flag", "error", err)
+	// }
 }
 
 // initConfig reads in config file and ENV variables if set.
